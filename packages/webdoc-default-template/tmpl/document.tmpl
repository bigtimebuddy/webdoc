--- conflicted
+++ resolved
@@ -13,13 +13,8 @@
     <h1 class="document__title"><?js= doc.path ?></h1>
     <?js= this.partial("components/signature.tmpl", doc) ?>
 
-<<<<<<< HEAD
-    <div class="document__brief"><?js= doc.brief ?></div>
-    <div class="ducument__desctiption"><?js= doc.description ?></div>
-=======
   <div class="document__brief"><?js= doc.brief ?></div>
   <div class="ducument__description"><?js= doc.description ?></div>
->>>>>>> 9fa86073
 
     <?js if (doc.type === "ClassDoc") {
       // Constructor
